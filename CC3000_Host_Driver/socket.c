--- conflicted
+++ resolved
@@ -997,13 +997,9 @@
 	int res;
         tBsdReadReturnParams tSocketSendEvent;
 	
-<<<<<<< HEAD
-	// Check the bsd_arguments
-    CC3000_API_BLOCKING = 1;
-=======
-	// Check if there is a buffer
-        // Call Can be blocking!
->>>>>>> 5f0096f2
+  // Check if there is a buffer
+  // Call Can be blocking!
+  CC3000_API_BLOCKING = 1;
 	if (0 != (res = HostFlowControlConsumeBuff(sd)))
 	{
 		return res;
