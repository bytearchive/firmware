--- conflicted
+++ resolved
@@ -88,25 +88,14 @@
     static System_Mode_TypeDef _mode;
 
 public:
-<<<<<<< HEAD
-  SystemClass();
-  SystemClass(System_Mode_TypeDef mode);
-  static System_Mode_TypeDef mode(void);
-  static bool serialSaveFile(Stream *serialObj, uint32_t sFlashAddress);
-  static bool serialFirmwareUpdate(Stream *serialObj);
-  static void factoryReset(void);
-  static void bootloader(void);
-  static void reset(void);
-=======
     SystemClass();
     SystemClass(System_Mode_TypeDef mode);
     static System_Mode_TypeDef mode(void);
-    static void serialSaveFile(Stream *serialObj, uint32_t sFlashAddress);
-    static void serialFirmwareUpdate(Stream *serialObj);
+    static bool serialSaveFile(Stream *serialObj, uint32_t sFlashAddress);
+    static bool serialFirmwareUpdate(Stream *serialObj);
     static void factoryReset(void);
     static void bootloader(void);
     static void reset(void);
->>>>>>> 006dd21d
 };
 
 class RGBClass {
@@ -122,7 +111,6 @@
 
 class SparkClass {
 public:
-<<<<<<< HEAD
 	static void variable(const char *varKey, void *userVar, Spark_Data_TypeDef userVarType);
 	static void function(const char *funcKey, int (*pFunc)(String paramString));
 	static bool publish(const char *eventName);
@@ -150,34 +138,6 @@
         static void process(void);
 	static String deviceID(void);
 	static void syncTime(void);
-=======
-    static void variable(const char *varKey, void *userVar, Spark_Data_TypeDef userVarType);
-    static void function(const char *funcKey, int (*pFunc)(String paramString));
-    static void publish(const char *eventName);
-    static void publish(const char *eventName, const char *eventData);
-    static void publish(const char *eventName, const char *eventData, int ttl);
-    static void publish(const char *eventName, const char *eventData, int ttl, Spark_Event_TypeDef eventType);
-    static void publish(String eventName);
-    static void publish(String eventName, String eventData);
-    static void publish(String eventName, String eventData, int ttl);
-    static void publish(String eventName, String eventData, int ttl, Spark_Event_TypeDef eventType);
-    static bool subscribe(const char *eventName, EventHandler handler);
-    static bool subscribe(const char *eventName, EventHandler handler, Spark_Subscription_Scope_TypeDef scope);
-    static bool subscribe(const char *eventName, EventHandler handler, const char *deviceID);
-    static bool subscribe(String eventName, EventHandler handler);
-    static bool subscribe(String eventName, EventHandler handler, Spark_Subscription_Scope_TypeDef scope);
-    static bool subscribe(String eventName, EventHandler handler, String deviceID);
-    static void sleep(Spark_Sleep_TypeDef sleepMode, long seconds);
-    static void sleep(long seconds);
-    static void sleep(uint16_t wakeUpPin, uint16_t edgeTriggerMode);
-    static void sleep(uint16_t wakeUpPin, uint16_t edgeTriggerMode, long seconds);
-    static bool connected(void);
-    static void connect(void);
-    static void disconnect(void);
-    static void process(void);
-    static String deviceID(void);
-    static void syncTime(void);
->>>>>>> 006dd21d
 };
 
 #define SYSTEM_MODE(mode)  SystemClass SystemMode(mode);
