--- conflicted
+++ resolved
@@ -87,7 +87,7 @@
  *
  * Runs during setup mode, on the system thread.
  */
- void Start_Smart_Config(void)
+void Start_Smart_Config(void)
 {
     WLAN_SMART_CONFIG_FINISHED = 0;
     WLAN_SMART_CONFIG_STOP = 0;
@@ -219,7 +219,7 @@
         ARM_WLAN_WD(DISCONNECT_TO_RECONNECT);
       }
       SPARK_LED_FADE = 1;
-      LED_SetRGBColor(RGB_COLOR_BLUE);
+          LED_SetRGBColor(RGB_COLOR_BLUE);
       LED_On(LED_RGB);
     }
     else if (!WLAN_SMART_CONFIG_START)
@@ -227,7 +227,7 @@
       //Do not enter if smart config related disconnection happens
       //Blink green if connection fails because of wrong password
         if (!WLAN_DISCONNECT) {
-      ARM_WLAN_WD(DISCONNECT_TO_RECONNECT);
+            ARM_WLAN_WD(DISCONNECT_TO_RECONNECT);
         }
       SPARK_LED_FADE = 0;
       LED_SetRGBColor(RGB_COLOR_GREEN);
@@ -392,7 +392,7 @@
             else {
                 if (was_sleeping) {
                     network_disconnect(network, 0, NULL);
-               }
+                }
             }
         }
         else
@@ -467,10 +467,10 @@
         SPARK_WLAN_SLEEP = 0;
         SPARK_LED_FADE = 1;
         if (!(flags & 1)) {
-        LED_SetRGBColor(RGB_COLOR_BLUE);
-        LED_On(LED_RGB);
-    }
-}
+            LED_SetRGBColor(RGB_COLOR_BLUE);
+            LED_On(LED_RGB);
+        }
+    }
 }
 
 bool network_has_credentials(network_handle_t network, uint32_t param, void* reserved)
@@ -521,11 +521,7 @@
     return (WLAN_SMART_CONFIG_START && !(WLAN_SMART_CONFIG_FINISHED || WLAN_SERIAL_CONFIG_DONE));
 }
 
-<<<<<<< HEAD
 int network_set_credentials(network_handle_t nif, uint32_t flags, NetworkCredentials* credentials, void* reserved)
-=======
-int network_set_credentials(network_handle_t, uint32_t, NetworkCredentials* credentials, void*)
->>>>>>> bba379f3
 {
     if (!SPARK_WLAN_STARTED || !credentials)
     {
@@ -540,15 +536,9 @@
         security = WLAN_SEC_UNSEC;
     }
     credentials->security = security;
-<<<<<<< HEAD
-    int result = wlan_set_credentials(credentials);
-    system_notify_event(wifi_credentials_add, 0, credentials);
-=======
-
     int result = wlan_set_credentials(credentials);
     if (!result)
         system_notify_event(network_credentials, network_credentials_added, credentials);
->>>>>>> bba379f3
     return result;
 }
 
