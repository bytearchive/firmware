/**
  Copyright (c) 2013-2015 Particle Industries, Inc.  All rights reserved.

  This library is free software; you can redistribute it and/or
  modify it under the terms of the GNU Lesser General Public
  License as published by the Free Software Foundation, either
  version 3 of the License, or (at your option) any later version.

  This library is distributed in the hope that it will be useful,
  but WITHOUT ANY WARRANTY; without even the implied warranty of
  MERCHANTABILITY or FITNESS FOR A PARTICULAR PURPOSE.  See the GNU
  Lesser General Public License for more details.

  You should have received a copy of the GNU Lesser General Public
  License along with this library; if not, see <http://www.gnu.org/licenses/>.
 ******************************************************************************
 */

#include "spark_wiring_system.h"
#include "spark_wiring_usbserial.h"
#include "system_task.h"
#include "system_cloud.h"
#include "system_cloud_internal.h"
#include "system_mode.h"
#include "system_network.h"
#include "system_network_internal.h"
#include "spark_macros.h"
#include "string.h"
#include "system_tick_hal.h"
#include "watchdog_hal.h"
#include "wlan_hal.h"
#include "delay_hal.h"
#include "timer_hal.h"
#include "rgbled.h"

#include "spark_wiring_network.h"
#include "spark_wiring_constants.h"
#include "spark_wiring_cloud.h"
#include "system_threading.h"

using spark::Network;

volatile system_tick_t spark_loop_total_millis = 0;

// Auth options are WLAN_SEC_UNSEC, WLAN_SEC_WPA, WLAN_SEC_WEP, and WLAN_SEC_WPA2
unsigned char _auth = WLAN_SEC_WPA2;

unsigned char wlan_profile_index;

volatile uint8_t SPARK_LED_FADE = 1;

volatile uint8_t Spark_Error_Count;

static int cfod_count = 0;

/**
 * Use usb serial ymodem flasher to update firmware.
 */
void manage_serial_flasher()
{
    if(SPARK_FLASH_UPDATE == 3)
    {
        system_firmwareUpdate(&Serial);
    }
}

/**
 * Reset or initialize the network connection as required.
 */
void manage_network_connection()
{
    if (SPARK_WLAN_RESET || SPARK_WLAN_SLEEP || WLAN_WD_TO())
    {
        if (SPARK_WLAN_STARTED)
        {
            DEBUG("Resetting WLAN!");
            auto was_sleeping = SPARK_WLAN_SLEEP;
            auto was_disconnected = WLAN_DISCONNECT;
            cloud_disconnect();
            network_off(Network, 0, 0, NULL);
            CLR_WLAN_WD();
            SPARK_WLAN_RESET = 0;
            SPARK_WLAN_STARTED = 0;
            SPARK_WLAN_SLEEP = was_sleeping;
            WLAN_DISCONNECT = was_disconnected;
            cfod_count = 0;
        }
    }
    else
    {
        if (!SPARK_WLAN_STARTED || (SPARK_CLOUD_CONNECT && !WLAN_CONNECTED))
        {
            network_connect(Network, 0, 0, NULL);
        }
    }
}

#ifndef SPARK_NO_CLOUD

/**
 * Time in millis of the last cloud connection attempt.
 * The next attempt isn't made until the backoff period has elapsed.
 */
static int cloud_backoff_start = 0;

/**
 * The number of connection attempts.
 */
static uint8_t cloud_failed_connection_attempts = 0;

void cloud_connection_failed()
{
    if (cloud_failed_connection_attempts<255)
        cloud_failed_connection_attempts++;
    cloud_backoff_start = HAL_Timer_Get_Milli_Seconds();
}

inline uint8_t in_cloud_backoff_period()
{
    return (HAL_Timer_Get_Milli_Seconds()-cloud_backoff_start)<backoff_period(cloud_failed_connection_attempts);
}

void handle_cloud_errors()
{
    LED_SetRGBColor(RGB_COLOR_RED);

    while (Spark_Error_Count != 0)
    {
        LED_On(LED_RGB);
        HAL_Delay_Milliseconds(500);
        LED_Off(LED_RGB);
        HAL_Delay_Milliseconds(500);
        Spark_Error_Count--;
    }

    // TODO Send the Error Count to Cloud: NVMEM_Spark_File_Data[ERROR_COUNT_FILE_OFFSET]

    // Reset Error Count
    wlan_set_error_count(0);
}

void handle_cfod()
{
    if ((cfod_count += RESET_ON_CFOD) == MAX_FAILED_CONNECTS)
    {
        SPARK_WLAN_RESET = RESET_ON_CFOD;
        ERROR("Resetting CC3000 due to %d failed connect attempts", MAX_FAILED_CONNECTS);
    }

    if (Internet_Test() < 0)
    {
        // No Internet Connection
        if ((cfod_count += RESET_ON_CFOD) == MAX_FAILED_CONNECTS)
        {
            SPARK_WLAN_RESET = RESET_ON_CFOD;
            ERROR("Resetting CC3000 due to %d failed connect attempts", MAX_FAILED_CONNECTS);
        }

        Spark_Error_Count = 2;
    }
    else
    {
        // Cloud not Reachable
        Spark_Error_Count = 3;
    }
}

/**
 * Establishes a socket connection to the cloud if not already present.
 * - handles previous connection errors by flashing the LED
 * - attempts to open a socket to the cloud
 * - handles the CFOD
 *
 * On return, SPARK_CLOUD_SOCKETED is set to true if the socket connection was successful.
 */

void establish_cloud_connection()
{
    if (WLAN_DHCP && !SPARK_WLAN_SLEEP && !SPARK_CLOUD_SOCKETED)
    {
        if (Spark_Error_Count)
            handle_cloud_errors();

        SPARK_LED_FADE = 0;
        LED_SetRGBColor(RGB_COLOR_CYAN);
        if (in_cloud_backoff_period())
            return;

        LED_On(LED_RGB);
        if (Spark_Connect() >= 0)
        {
            cfod_count = 0;
            SPARK_CLOUD_SOCKETED = 1;
        }
        else
        {
            if (SPARK_WLAN_RESET)
                return;

            cloud_connection_failed();
            SPARK_CLOUD_SOCKETED = 0;
            handle_cfod();
            wlan_set_error_count(Spark_Error_Count);
        }
    }
}

/**
 * Manages the handshake and cloud events when the cloud has a socket connected.
 * @param force_events
 */
void handle_cloud_connection(bool force_events)
{
    if (SPARK_CLOUD_SOCKETED)
    {
        if (!SPARK_CLOUD_CONNECTED)
        {
            int err = Spark_Handshake();
            if (err)
            {
                cloud_connection_failed();
                if (0 > err)
                {
                    // Wrong key error, red
                    LED_SetRGBColor(RGB_COLOR_RED);
                }
                else if (1 == err)
                {
                    // RSA decryption error, orange
                    LED_SetRGBColor(RGB_COLOR_ORANGE);
                }
                else if (2 == err)
                {
                    // RSA signature verification error, magenta
                    LED_SetRGBColor(RGB_COLOR_MAGENTA);
                }

                LED_On(LED_RGB);
                // delay a little to be sure the user sees the LED color, since
                // the socket may quickly disconnect and the connection retried, turning
                // the LED back to cyan
                system_tick_t start = HAL_Timer_Get_Milli_Seconds();
                Spark_Disconnect(); // clean up the socket
                while ((HAL_Timer_Get_Milli_Seconds()-start)<250);
                SPARK_CLOUD_SOCKETED = 0;

            }
            else
            {
                SPARK_CLOUD_CONNECTED = 1;
                cloud_failed_connection_attempts = 0;
            }
        }

        if (SPARK_FLASH_UPDATE || force_events || System.mode() != MANUAL)
        {
            Spark_Process_Events();
        }
    }
}

void manage_cloud_connection(bool force_events)
{
    if (SPARK_CLOUD_CONNECT == 0)
    {
        cloud_disconnect();
    }
    else // cloud connection is wanted
    {
        establish_cloud_connection();

        handle_cloud_connection(force_events);
    }
}
#endif

void Spark_Idle_Events(bool force_events/*=false*/)
{
    HAL_Notify_WDT();

    ON_EVENT_DELTA();
    spark_loop_total_millis = 0;

    manage_serial_flasher();

    manage_network_connection();

    manage_smart_config();

    manage_ip_config();

    CLOUD_FN(manage_cloud_connection(force_events), (void)0);
}

/*
 * @brief This should block for a certain number of milliseconds and also execute spark_wlan_loop
 */
void system_delay_ms_non_threaded(unsigned long ms, bool force_no_background_loop=false)
{
    if (ms==0) return;

    system_tick_t spark_loop_elapsed_millis = SPARK_LOOP_DELAY_MILLIS;
    spark_loop_total_millis += ms;

    system_tick_t start_millis = HAL_Timer_Get_Milli_Seconds();
    system_tick_t end_micros = HAL_Timer_Get_Micro_Seconds() + (1000*ms);

    while (1)
    {
        HAL_Notify_WDT();

        system_tick_t elapsed_millis = HAL_Timer_Get_Milli_Seconds() - start_millis;

        if (elapsed_millis > ms)
        {
            break;
        }
        else if (elapsed_millis >= (ms-1)) {
            // on the last millisecond, resolve using millis - we don't know how far in that millisecond had come
            // have to be careful with wrap around since start_micros can be greater than end_micros.

            for (;;)
            {
                system_tick_t delay = end_micros-HAL_Timer_Get_Micro_Seconds();
                if (delay>100000)
                    return;
                HAL_Delay_Microseconds(min(delay/2, 1u));
            }
        }
        else
        {
            HAL_Delay_Milliseconds(1);
        }

        if (SPARK_WLAN_SLEEP || force_no_background_loop)
        {
            //Do not yield for Spark_Idle()
        }
        else if ((elapsed_millis >= spark_loop_elapsed_millis) || (spark_loop_total_millis >= SPARK_LOOP_DELAY_MILLIS))
        {
            spark_loop_elapsed_millis = elapsed_millis + SPARK_LOOP_DELAY_MILLIS;
            //spark_loop_total_millis is reset to 0 in Spark_Idle()
            do
            {
                //Run once if the above condition passes
                Spark_Idle();
            }
            while (SPARK_FLASH_UPDATE); //loop during OTA update
        }
    }
}

<<<<<<< HEAD
void system_delay_ms(unsigned long ms, bool force_no_background_loop=false)
{
    if (system_thread_get_state(NULL)!=0) {
        HAL_Delay_Milliseconds(ms);
    }
    else
    {
        system_delay_ms_non_threaded(ms, force_no_background_loop);
    }
}


void cloud_disconnect()
=======
void cloud_disconnect(bool closeSocket)
>>>>>>> bba379f3
{
#ifndef SPARK_NO_CLOUD

    if (SPARK_CLOUD_SOCKETED || SPARK_CLOUD_CONNECTED)
    {
        if (closeSocket)
            Spark_Disconnect();

        SPARK_FLASH_UPDATE = 0;
        SPARK_CLOUD_CONNECTED = 0;
        SPARK_CLOUD_SOCKETED = 0;

        if (!WLAN_DISCONNECT && !WLAN_SMART_CONFIG_START)
        {
            LED_SetRGBColor(RGB_COLOR_GREEN);
            LED_On(LED_RGB);
        }
    }
    Spark_Error_Count = 0;  // this is also used for CFOD/WiFi reset, and blocks the LED when set. 

#endif
}<|MERGE_RESOLUTION|>--- conflicted
+++ resolved
@@ -199,7 +199,7 @@
 
             cloud_connection_failed();
             SPARK_CLOUD_SOCKETED = 0;
-            handle_cfod();
+                handle_cfod();
             wlan_set_error_count(Spark_Error_Count);
         }
     }
@@ -350,7 +350,6 @@
     }
 }
 
-<<<<<<< HEAD
 void system_delay_ms(unsigned long ms, bool force_no_background_loop=false)
 {
     if (system_thread_get_state(NULL)!=0) {
@@ -363,17 +362,14 @@
 }
 
 
-void cloud_disconnect()
-=======
 void cloud_disconnect(bool closeSocket)
->>>>>>> bba379f3
 {
 #ifndef SPARK_NO_CLOUD
 
     if (SPARK_CLOUD_SOCKETED || SPARK_CLOUD_CONNECTED)
     {
         if (closeSocket)
-            Spark_Disconnect();
+        	Spark_Disconnect();
 
         SPARK_FLASH_UPDATE = 0;
         SPARK_CLOUD_CONNECTED = 0;
