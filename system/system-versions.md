--- conflicted
+++ resolved
@@ -1,6 +1,5 @@
 ## System Module Numbers and Semver Releases
 
-<<<<<<< HEAD
 | Module Version | Release Version | Comments |
 |---------------:|:----------------|:---------|
 | 0 | 0.4.0 | |
@@ -19,30 +18,8 @@
 | 13 | 0.5.0-rc.2 / 0.5.0 |  (Core, Photon, P1, Electron) |
 | 14 | 0.5.1-rc.1 |          (Core, Photon, P1, Electron) |
 | 15 | 0.5.1-rc.2 / 0.5.1 |  (Core, Photon, P1, Electron) |
-| 16 | 0.5.2 |               (Core, Photon, P1, Electron) |
+| 16 | 0.5.2-rc.1 |          (Core, Photon, P1, Electron) |
 | 30 | 0.6.0-rc.1 |          (Core, Photon, P1, Electron) |
-=======
-| Module Version | Release Version |
-|:--------------:|:---------------:|
-| 0 | 0.4.0 |
-| 1 | 0.4.1 |
-| 2 | 0.4.2 |
-| 3 | 0.4.3 |
-| 4 | 0.4.4-rc.1 - 0.4.4-rc.6 |
-| 5 | 0.4.4 |
-| 6 | 0.4.5 |
-| 7 | 0.4.6 |
-| 8 | 0.4.7 |
-| 9 | 0.4.8-rc.1 |  (2nd release to MFG for Photon)
-| 10 | 0.4.8-rc.6 |  (Electron MFG Release)
-| 11 | 0.4.9 |
-| 12 | 0.5.0-rc.1 |  (Core, Photon, P1 & Electron)
-| 13 | 0.5.0-rc.2 / 0.5.0 |  (Core, Photon, P1 & Electron)
-| 14 | 0.5.1-rc.1 | (Core, Photon, P1, Electron)
-| 15 | 0.5.1-rc.2 / 0.5.1 | (Core, Photon, P1, Electron)
-| 16 | 0.5.2-rc.1 | (Core, Photon, P1, Electron)
->>>>>>> 88439fb4
--------------
 
 To find out the release version of system firmware currently installed, in listening mode,
 connect to serial and send `v` to print the release version string.
