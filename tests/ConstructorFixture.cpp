/**
  ******************************************************************************
  * @file    ConstructorFixture.cpp
  * @authors  Zachary Crockett
  * @version V1.0.0
  * @date    10-Jan-2014
  * @brief   Fixture for testing SparkProtocol
  ******************************************************************************
  Copyright (c) 2013 Spark Labs, Inc.  All rights reserved.

  This library is free software; you can redistribute it and/or
  modify it under the terms of the GNU Lesser General Public
  License as published by the Free Software Foundation, either
  version 3 of the License, or (at your option) any later version.

  This library is distributed in the hope that it will be useful,
  but WITHOUT ANY WARRANTY; without even the implied warranty of
  MERCHANTABILITY or FITNESS FOR A PARTICULAR PURPOSE.  See the GNU
  Lesser General Public License for more details.

  You should have received a copy of the GNU Lesser General Public
  License along with this library; if not, see <http://www.gnu.org/licenses/>.
  ******************************************************************************
  */

#include "ConstructorFixture.h"
#include <string.h>

const uint8_t ConstructorFixture::nonce[41] =
  "\x31\xE8\x30\x24\x6F\x2D\x7D\x98\x7C\x42\x47\x7E\xF0\x33\xF4\x24"
  "\xFF\x62\xD3\x82\xB1\x7A\x09\x31\x13\x0B\x23\x63\x98\xDE\x90\x84"
  "\x71\x41\xF5\x83\x04\x84\x17\x7B";

const char ConstructorFixture::id[13] =
  "\x54\xE1\xC8\x88\xF6\xD9\x49\x2B\xEB\xEE\x1E\xE9";

uint8_t ConstructorFixture::pubkey[295] =
  "\x30\x82\x01\x22\x30\x0D\x06\x09\x2A\x86\x48\x86\xF7\x0D\x01\x01"
  "\x01\x05\x00\x03\x82\x01\x0F\x00\x30\x82\x01\x0A\x02\x82\x01\x01"
  "\x00\xA4\x4B\x8F\x50\xBF\xD7\x94\x77\xF6\xC9\xBC\xEB\x1A\x00\xF3"
  "\x1D\x31\x51\xA8\xE0\xB0\xD4\x0F\x3C\xFF\x49\x85\x71\xBA\xFA\x54"
  "\x80\x9C\x91\x3D\x24\xD8\x9A\x4F\x99\x64\x30\xFC\xB5\x96\x44\xB1"
  "\x24\x8A\xA8\xD2\xC1\xBE\xEA\x3D\x95\x9B\x2F\xB2\x0F\x1C\x9D\xF7"
  "\x26\x51\xE9\x74\x7B\x8E\x7B\x3A\xEF\xF5\x47\x83\xC9\x71\x85\xEF"
  "\x3C\x51\x10\x35\x40\xA5\x79\x61\xFB\x21\x60\x1E\xDB\xCC\xA3\xE7"
  "\x98\x18\xA5\x61\x4E\x7C\xB2\x91\xB9\x92\xA7\x81\x5C\x49\x35\xF2"
  "\x0B\x23\x71\xCA\xFE\x10\x4D\x9D\x50\x04\xD8\xF1\x0F\x19\xD8\xC3"
  "\x7A\x63\x9D\xF5\x22\x23\x67\x09\x12\xDC\x8D\xC9\x0F\x7F\xCC\xD4"
  "\x52\x64\x96\xCF\x7A\x2C\x76\x32\x38\xCA\x9B\x7A\xC7\xD4\x27\x0F"
  "\x3F\xD1\xFB\x8A\x62\x04\x8B\xB7\x03\x25\x18\xCB\xF4\x3B\x0A\x90"
  "\x50\x2A\x5E\xBE\x1F\xC8\x36\x3E\x8F\x79\xD2\xB3\xDA\xE1\x44\xE3"
  "\x09\xF7\x12\x17\x49\x00\xC9\x38\x8C\xA3\xFF\xDD\x6A\xD1\x43\xB8"
  "\x05\xF8\x6A\x4A\xB6\xE0\x19\x2A\x02\x45\x92\x6F\xF9\x61\xB7\xE8"
  "\x39\x17\x05\x19\x14\x28\xB3\x8E\x4F\x63\xA5\x7F\x87\x7A\xA7\x62"
  "\x6B\x7A\x8C\xFD\xD3\x10\xED\x9E\xAB\x8B\xC5\xA1\x28\xB6\x17\x8E"
  "\x3D\x02\x03\x01\x00\x01";

uint8_t ConstructorFixture::private_key[613] =
  "\x30\x82\x02\x5E\x02\x01\x00\x02\x81\x81\x00\xC4\xC8\xEB\xFA\x99"
  "\xA5\xD1\xE5\xF9\x9D\x33\xEA\x1C\x93\xF2\x4A\x71\xC7\x1E\xA0\x1E"
  "\xE6\x71\x87\x39\x5E\x5F\x69\x56\x4F\x76\xC1\x83\x61\x10\xEA\x78"
  "\x69\x6E\x5A\xA2\x4D\x5E\x83\x4E\x41\xD0\xE5\x44\xBC\x48\x5F\x7D"
  "\x85\x65\x24\xB0\x9C\x9C\x3C\xD0\x0F\x42\x6A\x6D\x46\x51\x9C\x3E"
  "\xDC\x88\x33\x84\xC5\xF4\x6D\xAD\x89\xFD\x01\xDC\x2B\x3F\xB0\x6F"
  "\x12\x80\xEC\xE2\xD9\x53\x00\x66\x93\x58\x3C\x0B\x15\x66\xEA\x47"
  "\xD9\xDD\x8F\x49\xEE\xD7\x1A\x81\xBA\xE6\x58\x5C\x63\x7A\xDD\xC5"
  "\x11\xF1\xD2\xCE\x8C\x01\x60\xAD\xF3\xB4\x5F\x02\x03\x01\x00\x01"
  "\x02\x81\x81\x00\xBB\xC5\x58\xDE\xF4\x13\xB4\xF8\xB3\xB9\x5C\x5B"
  "\x2C\xCF\xC3\x27\x63\xEF\xF3\x7A\x28\x62\x0D\xBC\x51\x72\x8A\xAA"
  "\x51\xD0\x5B\x6A\x05\x79\xEE\x91\x3D\x3A\xA5\x31\x58\xA3\x68\xE6"
  "\xF4\x1A\x7B\x40\xF9\xD8\x8B\x5A\x8A\xC4\x69\xA1\x9B\xE0\xA4\x78"
  "\xA6\xB3\x98\xD3\x96\x20\x7B\xE4\x93\x9A\x0E\xFE\xD9\x44\x54\x6C"
  "\xCF\x2D\x5E\x9B\x91\x94\x58\x90\x30\xAC\x08\xA5\xE1\x8E\x5F\x84"
  "\xC3\x36\xD0\xCD\x0F\x10\xBF\x05\x6E\x29\x27\x8A\x16\x7A\xC6\xC2"
  "\x78\xCF\x2C\xBC\x5E\x5B\x00\x38\x3E\x66\xBF\x12\x2B\x20\x17\x8E"
  "\xE7\xE2\x7A\x09\x02\x41\x00\xEA\x0B\x61\xD6\x8D\x8C\xAD\x1C\xFC"
  "\x0A\x6F\x37\x69\x3A\xD7\x9F\x3C\x4E\xFF\xFA\x97\x72\x5C\x31\x36"
  "\x1F\x12\x23\x4B\x00\x29\x70\x82\x5F\x3F\xBF\x98\xE3\x35\x24\xD2"
  "\x3F\xE6\x88\x9D\xA6\x72\xE3\x4A\x09\xEA\xCA\xF2\x42\xCE\x8B\xB6"
  "\x18\x04\xAC\x01\x73\x4C\xCD\x02\x41\x00\xD7\x3E\xBE\x61\xA3\xF0"
  "\x75\x2B\xE4\xDD\x60\x67\xA6\x9E\x6A\xDF\x41\xB1\x71\xC9\x54\xDA"
  "\xF1\xB6\xAC\xEB\x3E\x12\x3C\xA8\x6C\xCB\x75\xFC\xDA\xE5\x69\xBF"
  "\xB1\x61\x4F\x4F\xD0\x32\x21\xF8\x52\x27\x1C\x59\x69\xBE\x3E\xB3"
  "\xF3\x16\x41\xBC\xAF\x3A\x6F\x15\x05\xDB\x02\x40\x5A\x18\xE9\xA0"
  "\x1B\xBB\xB5\x04\xBC\x6E\x13\xE4\x63\xE9\x18\x0A\x9F\xBF\xD5\xC1"
  "\x15\x3E\x1C\x09\x81\xC9\x32\x45\x4D\xE1\x11\x12\xD3\xCD\x71\x10"
  "\x03\xFE\x2B\x7E\x32\x46\x11\x2C\x34\x6C\x58\x3B\xF1\x4B\xA2\x0C"
  "\x60\x78\xA1\x64\x9D\x43\xDF\xC0\x8B\x8A\x64\x5D\x02\x41\x00\xD3"
  "\x42\xDE\x11\x6F\x9A\xDF\x26\x49\xE7\x8E\x6B\xAD\x79\xE7\x63\x61"
  "\x53\x0C\x5F\x93\x4D\xA1\xD8\xAE\x37\xE6\x20\x78\x30\xC7\x37\x9B"
  "\x82\xA6\x46\x6D\x58\x9C\x7C\xEA\x1F\x68\x35\x0C\x6A\x72\x17\xB9"
  "\x17\x79\x56\x24\xAC\xF2\x76\x71\xE7\x04\x05\xD2\x69\x4B\xE9\x02"
  "\x41\x00\x83\x7B\x91\x02\x66\xA0\x81\xA9\xBD\xBA\xA2\x86\x3D\x2B"
  "\x03\x61\xE8\x8F\x05\x12\xE3\x33\xAF\x6C\x9D\xFD\x22\xBF\xC5\xC0"
  "\x3B\xD3\x69\x45\x37\xAF\x3D\xC5\xFE\x91\x14\x73\x5C\x8E\xEC\xEE"
  "\xA3\x1B\x90\xB7\x23\x43\xC3\x5D\x7E\xF8\xBE\xDB\x3E\x62\x1A\x17"
  "\xE9\xBF\x00\x00";

const uint8_t ConstructorFixture::signed_encrypted_credentials[385] =
  "\x0B\xAD\x19\x22\xB6\x60\xF4\xC7\xB4\xEA\x34\xD9\xBF\xBB\x31\xDC"
  "\x1A\x60\x99\xD8\x57\xF5\x4A\x88\xC7\x5C\x61\x2F\x91\x59\xE9\xE6"
  "\x9E\x6B\x1F\x86\xCF\x83\xE3\xE5\xE7\x8F\x7B\x89\x12\x63\xEC\xA2"
  "\x85\xA7\x87\x11\x41\xC2\xE0\xA1\x5C\x4F\xD3\x1D\x23\xDD\x19\xF5"
  "\x38\xB0\x6C\x4B\x70\xE4\x26\x31\xE6\x16\x81\x2A\x82\x80\xA6\xE0"
  "\x78\x3E\xE3\xDE\xB2\x29\x0F\x81\x72\x48\x27\x6E\x48\x01\x13\xED"
  "\xFF\x09\x8D\xFC\xBB\xA2\x46\x5C\xB2\x07\xDC\x8D\x58\x36\x8B\xA8"
  "\x21\xA6\x5D\xAC\x6E\x6E\xF0\x8E\x39\x5A\xD3\x71\x65\x92\x6B\xF0"
  "\x9E\x27\x75\x13\x79\xA7\xCD\xAD\x74\xF8\xAF\xA4\x4D\xDA\x11\x1D"
  "\x0A\x8F\xE7\x7B\xFC\xB7\x1A\x45\x45\x88\x01\x7E\x86\x03\x3D\x75"
  "\xE2\x37\x9C\x3D\x26\x51\x59\x3F\x73\xF7\x36\x44\xD1\xB7\x6C\x59"
  "\x72\x0E\xE9\x42\x10\x48\xE0\xA0\xB5\x3F\x11\x35\xD2\x5C\x6F\x55"
  "\x98\x13\xAF\xEF\x0C\xFE\x2D\x36\xB9\x63\x20\xD7\x69\x81\xE8\xAB"
  "\x2E\x78\x0A\xFD\x27\x5B\x4E\xC9\x1F\x1A\xC1\xFB\x06\x86\x8E\x63"
  "\xA3\xE5\xDC\x97\x05\x09\x16\x5A\xD2\x54\x1C\xA0\x16\x67\x53\x4C"
  "\xFB\x30\x6A\xB6\x85\x4E\x96\x11\xCF\xA1\xC4\x85\x4F\x1B\xB5\xD6"
  "\x8A\x91\xEA\x26\xD1\xA7\xD0\x25\x58\x93\x05\x93\x2B\xEC\x93\xD2"
  "\xCD\x96\x3D\x03\xF4\xEB\x80\x9E\x17\x3E\x64\xB2\xA1\xA8\x95\xB8"
  "\xE5\xB0\xC9\xD8\x39\xDA\x18\x32\xC1\xC7\xF8\x85\x62\xBA\x8F\x2E"
  "\x45\xA2\x41\x31\x2F\x26\x44\x5B\xA6\xA4\x4D\x70\xCD\xC0\xFB\x8B"
  "\x68\x6A\xBA\x0E\xE0\xD5\xF4\x28\x31\x6C\xC7\xE5\x40\x30\x6A\xC1"
  "\xEE\x2F\x3F\xA6\x74\x81\x3D\xA1\xDC\xBA\x34\xE4\xC7\x44\x58\x3F"
  "\x0C\x99\xD0\xCD\xC0\xC0\x4A\x9F\x10\x95\x50\x49\x09\xCE\x09\xE2"
  "\xF7\xBD\x88\x2E\xAE\x86\xCD\x19\x1E\xAC\x3A\x0E\xB2\x29\x1B\x6B";

int ConstructorFixture::bytes_sent[2] = { 0, 0 };
int ConstructorFixture::bytes_received[2] = { 0, 0 };
uint8_t ConstructorFixture::sent_buf_0[256];
uint8_t ConstructorFixture::sent_buf_1[256];

uint8_t ConstructorFixture::message_to_receive[34];
bool ConstructorFixture::function_called = false;
int ConstructorFixture::variable_to_get = -98765;
bool ConstructorFixture::signal_called_with = false;

ConstructorFixture::ConstructorFixture()
{
  bytes_sent[0] = bytes_sent[1] = 0;
  bytes_received[0] = bytes_received[1] = 0;
  keys.core_private = private_key;
  keys.server_public = pubkey;
  callbacks.send = mock_send;
  callbacks.receive = mock_receive;
  callbacks.signal = mock_signal;
  callbacks.millis = mock_millis;
  descriptor.num_functions = mock_num_functions;
  descriptor.copy_function_key = mock_copy_function_key;
  descriptor.call_function = mock_call_function;
  descriptor.num_variables = mock_num_variables;
  descriptor.copy_variable_key = mock_copy_variable_key;
  descriptor.get_variable = mock_get_variable;
  descriptor.was_ota_upgrade_successful = mock_ota_status_check;
  descriptor.variable_type = mock_variable_type;
  function_called = false;
  variable_to_get = -98765;
  spark_protocol.init(id, keys, callbacks, descriptor);
}

int ConstructorFixture::mock_send(const unsigned char *buf, int buflen)
{
  if (0 < buflen)
  {
    if (0 == bytes_sent[0] || 1 == bytes_sent[0])
    {
      uint8_t *dst = sent_buf_0;
      if (20 == buflen)
      {
        // blocking send test, part 1
        buflen = 1;
      }
      else if (19 == buflen)
      {
        // blocking send test, part 2
        dst = sent_buf_0 + 1;
      }
      // event loop tests send 16 + 2 or 32 + 2
      else if (34 != buflen && 18 != buflen)
      {
        // handshake, send first several bytes
        buflen = 11;
      }
      memcpy(dst, buf, buflen);
      bytes_sent[0] += buflen;
    }
    else if (11 == bytes_sent[0])
    {
      // handshake, send remaining bytes
      memcpy(sent_buf_0 + 11, buf, buflen);
      bytes_sent[0] += buflen;
    }
    else
    {
      memcpy(sent_buf_1, buf, buflen);
      bytes_sent[1] += buflen;
    }
  }
  else buflen = 0;
  return buflen;
}

int ConstructorFixture::mock_receive(unsigned char *buf, int buflen)
{
  if (0 < buflen)
  {
    if (0 == bytes_received[0] || 7 == bytes_received[0])
    {
      if (40 == buflen)
      {
        // handshake, receive first several bytes
        buflen = 7;
        memcpy(buf, nonce, buflen);
      }
      else if (33 == buflen)
      {
        // handshake, receive remainint bytes
        memcpy(buf, nonce + 7, buflen);
      }
      else
      {
        // event_loop
        memcpy(buf, message_to_receive, buflen);
      }
      bytes_received[0] += buflen;
    }
    else
    {
      if (384 == buflen)
      {
        // handshake
        memcpy(buf, signed_encrypted_credentials, buflen);
      }
      else if (20 == buflen)
      {
        // blocking receive test, part 1
        buflen = 1;
        memcpy(buf, message_to_receive, buflen);
      }
      else if (19 == buflen)
      {
        // blocking receive test, part 2
        memcpy(buf, message_to_receive, buflen);
      }
      else
      {
        // event_loop
        memcpy(buf, message_to_receive + 2, buflen);
      }
      bytes_received[1] += buflen;
    }
  }
  else buflen = 0;
  return buflen;
}

int ConstructorFixture::mock_num_functions(void)
{
  return 1;
}

void ConstructorFixture::mock_copy_function_key(char *dst, int i)
{
  const char *funcs[1] = { "brew\0\0\0\0\0\0\0\0" };
  memcpy(dst, funcs[i], SparkProtocol::MAX_FUNCTION_KEY_LENGTH);
}

int ConstructorFixture::mock_call_function(const char *function_key,
                                           const char *arg)
{
  const char *prevent_warning;
  prevent_warning = function_key;
  prevent_warning = arg;
  function_called = true;
  return 456;
}

int ConstructorFixture::mock_num_variables(void)
{
  return 1;
}

void ConstructorFixture::mock_copy_variable_key(char *dst, int i)
{
  const char *vars[1] = { "temperature\0" };
  memcpy(dst, vars[i], SparkProtocol::MAX_VARIABLE_KEY_LENGTH);
}

void *ConstructorFixture::mock_get_variable(const char *variable_key)
{
  const char *prevent_warning;
  prevent_warning = variable_key;
  return &variable_to_get;
}

void ConstructorFixture::mock_signal(bool on)
{
  signal_called_with = on;
}

<<<<<<< HEAD
unsigned long ConstructorFixture::mock_millis(void)
=======
system_tick_t ConstructorFixture::mock_millis(void)
>>>>>>> 9a1372e6
{
  return 0;
}

bool ConstructorFixture::mock_ota_status_check(void)
{
  return false;
}

SparkReturnType::Enum ConstructorFixture::mock_variable_type(const char *variable_key)
{
  const char *prevent_warning;
  prevent_warning = variable_key;
  return SparkReturnType::INT;
}<|MERGE_RESOLUTION|>--- conflicted
+++ resolved
@@ -295,11 +295,7 @@
   signal_called_with = on;
 }
 
-<<<<<<< HEAD
-unsigned long ConstructorFixture::mock_millis(void)
-=======
 system_tick_t ConstructorFixture::mock_millis(void)
->>>>>>> 9a1372e6
 {
   return 0;
 }
