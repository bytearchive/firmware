--- conflicted
+++ resolved
@@ -223,11 +223,7 @@
 	$(VERBOSE)head -c $$(($(call filesize,$@.pre_crc) - $(CRC_LEN))) $@.pre_crc > $@.no_crc
 	$(VERBOSE) $(CRC) $@.no_crc | cut -c 1-10 | $(XXD) -r -p | dd bs=1 of=$@.pre_crc seek=$$(($(call filesize,$@.pre_crc) - $(CRC_LEN))) conv=notrunc
 endif
-<<<<<<< HEAD
-	rm $@
-=======
 	-rm $@
->>>>>>> 37650537
 	mv $@.pre_crc $@
 	$(call,echo,)
 	
