# This is the common makefile used to build all top-level modules
# It contains common recipes for bulding C/CPP/asm files to objects, and
# to combine those objects into libraries or elf files.
include $(COMMON_BUILD)/macros.mk

SOURCE_PATH ?= $(MODULE_PATH)

# Recursive wildcard function - finds matching files in a directory tree
target_files = $(patsubst $(SOURCE_PATH)/%,%,$(call rwildcard,$(SOURCE_PATH)/$1,$2))

# import this module's symbols
include $(MODULE_PATH)/import.mk

# pull in the include.mk files from each dependency, and make them relative to
# the dependency module directory
DEPS_INCLUDE_SCRIPTS =$(foreach module,$(DEPENDENCIES),$(PROJECT_ROOT)/$(module)/import.mk)
include $(DEPS_INCLUDE_SCRIPTS)	

include $(call rwildcard,$(MODULE_PATH)/,build.mk)

# Uncomment the following to enable serial bitrate specific dfu/ymodem flasher in code
START_DFU_FLASHER_SERIAL_SPEED=14400
# Uncommenting this increase the size of the firmware image because of ymodem addition
START_YMODEM_FLASHER_SERIAL_SPEED=28800
	
QUOTE='
ifneq (,$(GLOBAL_DEFINES))
MAKE_ARGS+=$(QUOTE)GLOBAL_DEFINES=$(GLOBAL_DEFINES)$(QUOTE)
CFLAGS += $(addprefix -D,$(GLOBAL_DEFINES))
endif
	
ifdef TEACUP
CFLAGS += -DTEACUP
endif
	
ifeq ("$(DEBUG_BUILD)","y") 
CFLAGS += -DDEBUG_BUILD
else
CFLAGS += -DRELEASE_BUILD
endif

ifdef SPARK_TEST_DRIVER
CFLAGS += -DSPARK_TEST_DRIVER=$(SPARK_TEST_DRIVER)
endif

ifeq ("$(SPARK_CLOUD)","n") 
CFLAGS += -DSPARK_NO_CLOUD
endif



# add include directories
CFLAGS += $(patsubst %,-I%,$(INCLUDE_DIRS)) -I.
# Generate dependency files automatically.
CFLAGS += -MD -MP -MF $@.d
# Removed "-fdata-sections" as firmware doesn't work as expected
CFLAGS += -ffunction-sections -fdata-sections -Wall -Werror -Wno-switch -Wno-error=deprecated-declarations -fmessage-length=0
CFLAGS += -fno-strict-aliasing
CFLAGS += -DSPARK=1

ifdef START_DFU_FLASHER_SERIAL_SPEED
CFLAGS += -DSTART_DFU_FLASHER_SERIAL_SPEED=$(START_DFU_FLASHER_SERIAL_SPEED)
endif
ifdef START_YMODEM_FLASHER_SERIAL_SPEED
CFLAGS += -DSTART_YMODEM_FLASHER_SERIAL_SPEED=$(START_YMODEM_FLASHER_SERIAL_SPEED)
endif

CONLYFLAGS += -Wno-pointer-sign -std=gnu99

LDFLAGS += $(LIBS_EXT)
LDFLAGS += $(patsubst %,-L%,$(LIB_DIRS))
LDFLAGS += -Wl,--whole-archive $(patsubst %,-l%,$(LIBS)) -Wl,--no-whole-archive
LDFLAGS += -L$(COMMON_BUILD)/arm/linker

# Assembler flags
ASFLAGS += -x assembler-with-cpp -fmessage-length=0

# Collect all object and dep files
ALLOBJ += $(addprefix $(BUILD_PATH)/, $(CSRC:.c=.o))
ALLOBJ += $(addprefix $(BUILD_PATH)/, $(CPPSRC:.cpp=.o))
ALLOBJ += $(addprefix $(BUILD_PATH)/, $(patsubst $(COMMON_BUILD)/arm/%,%,$(ASRC:.S=.o)))

ALLDEPS += $(addprefix $(BUILD_PATH)/, $(CSRC:.c=.o.d))
ALLDEPS += $(addprefix $(BUILD_PATH)/, $(CPPSRC:.cpp=.o.d))
ALLDEPS += $(addprefix $(BUILD_PATH)/, $(patsubst $(COMMON_BUILD)/arm/%,%,$(ASRC:.S=.o.d)))

ifeq (y,$(MODULAR_FIRMWARE))
MODULAR_EXT = -m
endif

ifeq ("$(TARGET_TYPE)","a") 
TARGET_FILE_PREFIX = lib
endif

# TARGET_FILE_NAME is the file name (minus extension) of the target produced
# TARGET_NAME is the final filename, including any prefix
TARGET_FILE_NAME ?= $(MODULE)
TARGET_NAME ?= $(TARGET_FILE_PREFIX)$(TARGET_FILE_NAME)
TARGET_PATH ?= $(BUILD_PATH)/$(TARGET_DIR_NAME)

# add trailing slash
ifneq ("$(TARGET_PATH)","$(dir $(TARGET_PATH))")
TARGET_SEP = /
endif

TARGET_BASE ?= $(TARGET_PATH)$(TARGET_SEP)$(TARGET_NAME)
TARGET ?= $(TARGET_BASE).$(TARGET_TYPE)

# add BUILD_PATH_EXT with a preceeding slash if not empty.
BUILD_PATH ?= $(BUILD_PATH_BASE)/$(MODULE)$(and $(BUILD_PATH_EXT),/$(BUILD_PATH_EXT))

BUILD_TARGET_PLATFORM = platform-$(PLATFORM_ID)$(MODULAR_EXT)
BUILD_PATH_EXT ?= $(BUILD_TARGET_PLATFORM)


# All Target
all: $(MAKE_DEPENDENCIES) $(TARGET)

elf: $(TARGET_BASE).elf
bin: $(TARGET_BASE).bin
hex: $(TARGET_BASE).hex
lst: $(TARGET_BASE).lst
exe: $(TARGET_BASE).exe
	@echo Built x-compile executable at $(TARGET_BASE).exe
none: 
	;
	
st-flash: $(TARGET_BASE).bin
	@echo Flashing $< using st-flash to address $(PLATFORM_DFU)
	st-flash write $< $(PLATFORM_DFU)

# Program the core using dfu-util. The core should have been placed
# in bootloader mode before invoking 'make program-dfu'
program-dfu: $(TARGET_BASE).dfu
ifdef START_DFU_FLASHER_SERIAL_SPEED
# SPARK_SERIAL_DEV should be set something like /dev/tty.usbxxxx and exported
ifndef SPARK_SERIAL_DEV
	@echo Serial device 'SPARK_SERIAL_DEV' not defined
else
	@echo Entering dfu bootloader mode:
	stty -f $(SPARK_SERIAL_DEV) $(START_DFU_FLASHER_SERIAL_SPEED)
	sleep 1
endif
endif
	@echo Flashing using dfu:
	$(DFU) -d $(USBD_VID_SPARK):$(USBD_PID_DFU) -a 0 -s $(PLATFORM_DFU)$(if $(PLATFORM_DFU_LEAVE),:leave) -D $<

# Program the core using the cloud. SPARK_CORE_ID and SPARK_ACCESS_TOKEN must
# have been defined in the environment before invoking 'make program-cloud'
program-cloud: $(TARGET_BASE).bin
	@echo Flashing using cloud API, CORE_ID=$(SPARK_CORE_ID):
	$(CURL) -X PUT -F file=@$< -F file_type=binary $(CLOUD_FLASH_URL)

program-serial: $(TARGET_BASE).bin
ifdef START_YMODEM_FLASHER_SERIAL_SPEED
# Program core/photon using serial ymodem flasher.
# Install 'sz' tool using: 'brew install lrzsz' on MAC OS X
# SPARK_SERIAL_DEV should be set something like /dev/tty.usbxxxx and exported
ifndef SPARK_SERIAL_DEV
	@echo Serial device 'SPARK_SERIAL_DEV' not defined
else
	@echo Entering serial programmer mode:
	stty -f $(SPARK_SERIAL_DEV) $(START_YMODEM_FLASHER_SERIAL_SPEED)
	sleep 1
	@echo Flashing using serial ymodem protocol:
# Got some issue currently in getting 'sz' working
	sz -b -v --ymodem $< > $(SPARK_SERIAL_DEV) < $(SPARK_SERIAL_DEV)
endif
endif

# Display size
size: $(TARGET_BASE).elf
	$(call,echo,'Invoking: ARM GNU Print Size')
	$(VERBOSE)$(SIZE) --format=berkeley $<
	$(call,echo,)

# create a object listing from the elf file
%.lst: %.elf
	$(call,echo,'Invoking: ARM GNU Create Listing')
	$(VERBOSE)$(OBJDUMP) -h -S $< > $@
	$(call,echo,'Finished building: $@')
	$(call,echo,)

# Create a hex file from ELF file
%.hex : %.elf
	$(call,echo,'Invoking: ARM GNU Create Flash Image')
	$(VERBOSE)$(OBJCOPY) -O ihex $< $@
	$(call,echo,)


# Create a DFU file from bin file
%.dfu: %.bin
	@cp $< $@
	$(DFUSUFFIX) -v $(subst 0x,,$(USBD_VID_SPARK)) -p $(subst 0x,,$(USBD_PID_DFU)) -a $@

# generated by running xxd -p crc_block
MOD_INFO_SUFFIX_LEN = 34
CRC_LEN = 4
CRC_BLOCK_LEN = 38
DEFAULT_SHA_256 = 0102030405060708090a0b0c0d0e0f101112131415161718191a1b1c1d1e1f20
MOD_INFO_SUFFIX_LEN = 2400
MOD_INFO_SUFFIX = $(DEFAULT_SHA_256)$(MOD_INFO_SUFFIX_LEN)
CRC_BLOCK_CONTENTS = $(MOD_INFO_SUFFIX)78563412

ifneq (WINDOWS,$(MAKE_OS)) 
SHA_256 = shasum -a 256
else
SHA_256 = $(COMMON_BUILD)/bin/win32/sha256sum
endif

<<<<<<< HEAD
=======
ifeq (WINDOWS,$(MAKE_OS))
filesize=`stat --print %s $1`
else
ifeq (LINUX, $(MAKE_OS))
filesize=`stat -c %s $1`
else
filesize=`stat -f%z $1`
endif
endif

>>>>>>> 21c30ba3
# Create a bin file from ELF file
%.bin : %.elf
	$(call echo,'Invoking: ARM GNU Create Flash Image')
	$(VERBOSE)$(OBJCOPY) -O binary $< $@.pre_crc

	$(call,echo,'Injecting CRC32 to the Flash Image')
	$(VERBOSE)head -c $$(($(call filesize,$@.pre_crc) - $(CRC_BLOCK_LEN))) $@.pre_crc > $@.no_crc
	# remove the crc block and validate it matches
	$(VERBOSE)tail -c $(CRC_BLOCK_LEN) $@.pre_crc > $@.crc_block
	$(VERBOSE)test "$(CRC_BLOCK_CONTENTS)" = `xxd -p -c 500 $@.crc_block`
	
	$(VERBOSE)$(SHA_256) $@.no_crc | cut -c 1-65 | $(XXD) -r -p | dd bs=1 of=$@.pre_crc seek=$$(($(call filesize,$@.pre_crc) - $(CRC_BLOCK_LEN))) conv=notrunc
	$(VERBOSE)head -c $$(($(call filesize,$@.pre_crc) - $(CRC_LEN))) $@.pre_crc > $@.no_crc
	$(VERBOSE) $(CRC) $@.no_crc | cut -c 1-10 | $(XXD) -r -p | dd bs=1 of=$@.pre_crc seek=$$(($(call filesize,$@.pre_crc) - $(CRC_LEN))) conv=notrunc

	-rm $@
	mv $@.pre_crc $@
	$(call echo,)
	

$(TARGET_BASE).exe $(TARGET_BASE).elf : $(ALLOBJ) $(LIB_DEPS) $(LINKER_DEPS)
	$(call echo,'Building target: $@')
	$(call echo,'Invoking: ARM GCC C++ Linker')
	$(VERBOSE)$(MKDIR) $(dir $@)
	$(VERBOSE)$(CPP) $(CFLAGS) $(ALLOBJ) --output $@ $(LDFLAGS)
	$(call echo,)	


# Tool invocations
$(TARGET_BASE).a : $(ALLOBJ)
	$(call echo,'Building target: $@')
	$(call echo,'Invoking: ARM GCC Archiver')
	$(VERBOSE)$(MKDIR) $(dir $@)
	$(VERBOSE)$(AR) -cr $@ $^
	$(call echo,)

# C compiler to build .o from .c in $(BUILD_DIR)
$(BUILD_PATH)/%.o : $(SOURCE_PATH)/%.c
	$(call echo,'Building file: $<')
	$(call echo,'Invoking: ARM GCC C Compiler')
	$(VERBOSE)$(MKDIR) $(dir $@)
	$(VERBOSE)$(CC) $(CFLAGS) $(CONLYFLAGS) -c -o $@ $<
	$(call echo,)

# Assember to build .o from .S in $(BUILD_DIR)
$(BUILD_PATH)/%.o : $(COMMON_BUILD)/arm/%.S
	$(call echo,'Building file: $<')
	$(call echo,'Invoking: ARM GCC Assembler')
	$(VERBOSE)$(MKDIR) $(dir $@)
	$(VERBOSE)$(CC) $(ASFLAGS) -c -o $@ $<
	$(call echo,)
	
# CPP compiler to build .o from .cpp in $(BUILD_DIR)
# Note: Calls standard $(CC) - gcc will invoke g++ as appropriate
$(BUILD_PATH)/%.o : $(SOURCE_PATH)/%.cpp
	$(call echo,'Building file: $<')
	$(call echo,'Invoking: ARM GCC CPP Compiler')
	$(VERBOSE)$(MKDIR) $(dir $@)
	$(VERBOSE)$(CC) $(CFLAGS) $(CPPFLAGS) -c -o $@ $<
	$(call echo,)

# Other Targets
clean: clean_deps
	$(VERBOSE)$(RM) $(ALLOBJ) $(ALLDEPS) $(TARGET)
	$(VERBOSE)$(RMDIR) $(BUILD_PATH)
	$(call,echo,)

.PHONY: all none elf bin hex size program-dfu program-cloud st-flash program-serial
.SECONDARY:

include $(COMMON_BUILD)/recurse.mk


# Include auto generated dependency files
ifneq ("MAKECMDGOALS","clean")
-include $(ALLDEPS)
endif

<|MERGE_RESOLUTION|>--- conflicted
+++ resolved
@@ -208,8 +208,6 @@
 SHA_256 = $(COMMON_BUILD)/bin/win32/sha256sum
 endif
 
-<<<<<<< HEAD
-=======
 ifeq (WINDOWS,$(MAKE_OS))
 filesize=`stat --print %s $1`
 else
@@ -220,7 +218,6 @@
 endif
 endif
 
->>>>>>> 21c30ba3
 # Create a bin file from ELF file
 %.bin : %.elf
 	$(call echo,'Invoking: ARM GNU Create Flash Image')
