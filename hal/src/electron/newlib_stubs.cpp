--- conflicted
+++ resolved
@@ -97,9 +97,6 @@
     return (caddr_t) prev_heap;
 }
 
-<<<<<<< HEAD
-} /* extern "C" */
-=======
 /* Bare metal, no processes, so error */
 int _kill(int pid, int sig)
 {
@@ -117,5 +114,4 @@
 	while (1);
 }
 
-}
->>>>>>> 0480c79e
+}